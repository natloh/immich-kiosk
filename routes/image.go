package routes

import (
	"fmt"
	"net/http"
	"strings"
	"time"

	"github.com/charmbracelet/log"
	"github.com/damongolding/immich-kiosk/config"
	"github.com/damongolding/immich-kiosk/immich"
	"github.com/damongolding/immich-kiosk/utils"
	"github.com/damongolding/immich-kiosk/views"
	"github.com/labstack/echo/v4"
)

// NewImage new image endpoint
func NewImage(baseConfig *config.Config) echo.HandlerFunc {
	return func(c echo.Context) error {

		if log.GetLevel() == log.DebugLevel {
			fmt.Println()
		}

		kioskVersionHeader := c.Request().Header.Get("kiosk-version")
		requestId := utils.ColorizeRequestId(c.Response().Header().Get(echo.HeaderXRequestID))
		requestingRawImage := c.Request().URL.Query().Has("raw")

		// create a copy of the global config to use with this request
		requestConfig := *baseConfig

		// If kiosk version on client and server do not match refresh client. Pypass if requestingRawImage is set
		if !requestingRawImage && KioskVersion != kioskVersionHeader {
			c.Response().Header().Set("HX-Refresh", "true")
			return c.String(http.StatusTemporaryRedirect, "")
		}

		// queries := c.Request().URL.Query()

		err := c.Bind(&requestConfig)
		if err != nil {
			log.Error("binding", "err", err)
		}

<<<<<<< HEAD
		// if len(queries) > 0 {
		// 	requestConfig = requestConfig.ConfigWithOverrides(queries)
		// }

		immichImage := immich.NewImage(baseConfig)
=======
		immichImage := immich.NewImage(requestConfig)
>>>>>>> 359a4232

		var peopleAndAlbums []immich.ImmichAsset

		for _, people := range requestConfig.Person {
			// TODO whitelisting goes here
			peopleAndAlbums = append(peopleAndAlbums, immich.ImmichAsset{Type: "PERSON", ID: people})
		}

		for _, album := range requestConfig.Album {
			// TODO whitelisting goes here
			peopleAndAlbums = append(peopleAndAlbums, immich.ImmichAsset{Type: "ALBUM", ID: album})
		}

		pickedImage := utils.RandomItem(peopleAndAlbums)

		switch pickedImage.Type {
		case "ALBUM":
			randomAlbumImageErr := immichImage.GetRandomImageFromAlbum(pickedImage.ID, requestId)
			if randomAlbumImageErr != nil {
				log.Error("err getting image from album", "err", randomAlbumImageErr)
				return Render(c, http.StatusOK, views.Error(views.ErrorData{Title: "Error getting image from album", Message: "Is album ID correct?"}))
			}
		case "PERSON":
			randomPersonImageErr := immichImage.GetRandomImageOfPerson(pickedImage.ID, requestId)
			if randomPersonImageErr != nil {
				log.Error("err getting image of person", "err", randomPersonImageErr)
				return Render(c, http.StatusOK, views.Error(views.ErrorData{Title: "Error getting image of person", Message: "Is person ID correct?"}))
			}
		default:
			randomImageErr := immichImage.GetRandomImage(requestId)
			if randomImageErr != nil {
				log.Error("err getting random image", "err", randomImageErr)
				return Render(c, http.StatusOK, views.Error(views.ErrorData{Title: "Error getting random image", Message: "Is Immich running? Are your config settings correct?"}))
			}
		}

		imageGet := time.Now()
		imgBytes, err := immichImage.GetImagePreview()
		if err != nil {
			return err
		}
		log.Debug(requestId, "Got image in", time.Since(imageGet).Seconds())

		// if user wants the raw image data send it
		if requestingRawImage {
			return c.Blob(http.StatusOK, immichImage.OriginalMimeType, imgBytes)
		}

		imageConvertTime := time.Now()
		img, err := utils.ImageToBase64(imgBytes)
		if err != nil {
			return err
		}
		log.Debug(requestId, "Converted image in", time.Since(imageConvertTime).Seconds())

		var imgBlur string

		if requestConfig.BackgroundBlur && strings.ToLower(requestConfig.ImageFit) != "cover" {
			imageBlurTime := time.Now()
			imgBlurBytes, err := utils.BlurImage(imgBytes)
			if err != nil {
				log.Error("err blurring image", "err", err)
				return err
			}
			imgBlur, err = utils.ImageToBase64(imgBlurBytes)
			if err != nil {
				log.Error("err converting blurred image to base", "err", err)
				return err
			}
			log.Debug(requestId, "Blurred image in", time.Since(imageBlurTime).Seconds())
		}

		// Image METADATA
		var imageDate string

		var imageTimeFormat string
		if requestConfig.ImageTimeFormat == "12" {
			imageTimeFormat = time.Kitchen
		} else {
			imageTimeFormat = time.TimeOnly
		}

		imageDateFormat := utils.DateToLayout(requestConfig.ImageDateFormat)
		if imageDateFormat == "" {
			imageDateFormat = defaultDateLayout
		}

		switch {
		case (requestConfig.ShowImageDate && requestConfig.ShowImageTime):
			imageDate = fmt.Sprintf("%s %s", immichImage.LocalDateTime.Format(imageDateFormat), immichImage.LocalDateTime.Format(imageTimeFormat))
		case requestConfig.ShowImageDate:
			imageDate = fmt.Sprintf("%s", immichImage.LocalDateTime.Format(imageDateFormat))
		case requestConfig.ShowImageTime:
			imageDate = fmt.Sprintf("%s", immichImage.LocalDateTime.Format(imageTimeFormat))
		}

		data := views.PageData{
			ImageData:     img,
			ImageBlurData: imgBlur,
			ImageDate:     imageDate,
			Config:        requestConfig,
		}

		return Render(c, http.StatusOK, views.Image(data))
	}
}<|MERGE_RESOLUTION|>--- conflicted
+++ resolved
@@ -42,15 +42,11 @@
 			log.Error("binding", "err", err)
 		}
 
-<<<<<<< HEAD
 		// if len(queries) > 0 {
 		// 	requestConfig = requestConfig.ConfigWithOverrides(queries)
 		// }
 
-		immichImage := immich.NewImage(baseConfig)
-=======
 		immichImage := immich.NewImage(requestConfig)
->>>>>>> 359a4232
 
 		var peopleAndAlbums []immich.ImmichAsset
 
