--- conflicted
+++ resolved
@@ -37,11 +37,7 @@
 	DisableUi bool `mapstructure:"disable_ui" default:"false"`
 
 	// ShowTime whether to display clock
-<<<<<<< HEAD
-	ShowTime bool `mapstructure:"show_time" query:"show_time"`
-=======
 	ShowTime bool `mapstructure:"show_time" default:"false"`
->>>>>>> 359a4232
 	// TimeFormat whether to use 12 of 24 hour format for clock
 	TimeFormat string `mapstructure:"time_format" default:""`
 	// ShowDate whether to display date
